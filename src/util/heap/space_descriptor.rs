--- conflicted
+++ resolved
@@ -28,20 +28,12 @@
 static DISCONTIGUOUS_SPACE_INDEX: AtomicUsize = AtomicUsize::new(0);
 const DISCONTIG_INDEX_INCREMENT: usize = 1 << TYPE_BITS;
 
-<<<<<<< HEAD
-pub const UNINITIALIZED_SPACE_DESCRIPTOR: SpaceDescriptor = SpaceDescriptor(0);
-
-=======
->>>>>>> c7d1066f
 #[derive(Copy, Clone, PartialEq, Debug)]
 pub struct SpaceDescriptor(usize);
 
 impl SpaceDescriptor {
-<<<<<<< HEAD
-=======
     pub const UNINITIALIZED: Self = SpaceDescriptor(0);
 
->>>>>>> c7d1066f
     pub fn create_descriptor_from_heap_range(start: Address, end: Address) -> SpaceDescriptor {
         let top = end == vm_layout_constants::HEAP_END;
         if HEAP_LAYOUT_64BIT {
@@ -73,54 +65,6 @@
             (exponent << EXPONENT_SHIFT) |
             (chunks << SIZE_SHIFT) |
             (if top { TYPE_CONTIGUOUS_HI } else { TYPE_CONTIGUOUS }));
-<<<<<<< HEAD
-    }
-
-    pub fn create_descriptor() -> SpaceDescriptor {
-        let next = DISCONTIGUOUS_SPACE_INDEX.fetch_add(DISCONTIG_INDEX_INCREMENT, Ordering::Relaxed);
-        let ret = SpaceDescriptor(next);
-        debug_assert!(!ret.is_contiguous());
-        return ret;
-    }
-
-    pub fn is_empty(&self) -> bool {
-        self.0 == UNINITIALIZED_SPACE_DESCRIPTOR.0
-    }
-
-    pub fn is_contiguous(&self) -> bool {
-        ((self.0 & TYPE_CONTIGUOUS) == TYPE_CONTIGUOUS)
-    }
-
-    pub fn is_contiguous_hi(&self) -> bool {
-        ((self.0 & TYPE_MASK) == TYPE_CONTIGUOUS_HI)
-    }
-
-    #[allow(exceeding_bitshifts)]
-    pub fn get_start(&self) -> Address {
-        if cfg!(target_pointer_width = "64") {
-          return unsafe { Address::from_usize(self.get_index() << heap_parameters::LOG_SPACE_SIZE_64) };
-        }
-        debug_assert!(self.is_contiguous());
-        let mantissa = self.0 >> MANTISSA_SHIFT;
-        let exponent = (self.0 & EXPONENT_MASK) >> EXPONENT_SHIFT;
-        unsafe { Address::from_usize(mantissa << (BASE_EXPONENT + exponent)) }
-    }
-
-    pub fn get_extent(&self) -> usize {
-        if HEAP_LAYOUT_64BIT {
-            return vm_layout_constants::SPACE_SIZE_64;
-        }
-        debug_assert!(self.is_contiguous());
-        let chunks = (self.0 & SIZE_MASK) >> SIZE_SHIFT;
-        let size = chunks << vm_layout_constants::LOG_BYTES_IN_CHUNK;
-        return size;
-    }
-
-    pub fn get_index(&self) -> usize {
-        debug_assert!(HEAP_LAYOUT_64BIT);
-        return (self.0 & INDEX_MASK) >> INDEX_SHIFT;
-    }
-=======
     }
 
     pub fn create_descriptor() -> SpaceDescriptor {
@@ -171,5 +115,4 @@
         debug_assert!(HEAP_LAYOUT_64BIT);
         return (self.0 & INDEX_MASK) >> INDEX_SHIFT;
     }
->>>>>>> c7d1066f
 }