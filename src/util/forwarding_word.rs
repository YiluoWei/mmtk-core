/// https://github.com/JikesRVM/JikesRVM/blob/master/MMTk/src/org/mmtk/utility/ForwardingWord.java
use ::util::{Address, ObjectReference};
use ::vm::ObjectModel;
use ::util::OpaquePointer;

use libc::c_void;

use ::plan::Allocator;
use vm::VMBinding;

// ...00
const FORWARDING_NOT_TRIGGERED_YET: u8 = 0;
// ...10
const BEING_FORWARDED: u8 = 2;
// ...11
const FORWARDED: u8 = 3;
// ...11
const FORWARDING_MASK: u8 = 3;
const FORWARDING_BITS: usize = 2;

pub fn attempt_to_forward<VM: VMBinding>(object: ObjectReference) -> usize {
    let mut old_value: usize = 0;
    old_value = VM::VMObjectModel::prepare_available_bits(object);
    if (old_value as u8) & FORWARDING_MASK != FORWARDING_NOT_TRIGGERED_YET {
        return old_value;
    }
    while !VM::VMObjectModel::attempt_available_bits(object, old_value, old_value | BEING_FORWARDED as usize) {
        old_value = VM::VMObjectModel::prepare_available_bits(object);
        if (old_value as u8) & FORWARDING_MASK != FORWARDING_NOT_TRIGGERED_YET {
            return old_value;
        }
    }
    return old_value;
}

pub fn spin_and_get_forwarded_object<VM: VMBinding>(object: ObjectReference, status_word: usize) -> ObjectReference {
    let mut status_word = status_word;
    while (status_word as u8) & FORWARDING_MASK == BEING_FORWARDED {
        status_word = VM::VMObjectModel::read_available_bits_word(object);
    }
    if (status_word as u8) & FORWARDING_MASK == FORWARDED {
        unsafe { Address::from_usize(status_word & !(FORWARDING_MASK as usize)).to_object_reference() }
    } else { object }
}

pub fn forward_object<VM: VMBinding>(object: ObjectReference, allocator: Allocator, tls: OpaquePointer) -> ObjectReference {
    let new_object = VM::VMObjectModel::copy(object, allocator, tls);
<<<<<<< HEAD
    VM::VMObjectModel::write_available_bits_word(object, new_object.to_address().as_usize() | FORWARDED as usize);
=======
    VM::VMObjectModel::write_available_bits_word(object, new_object.to_address() | FORWARDED);
>>>>>>> ee7ab348
    new_object
}

pub fn set_forwarding_pointer<VM: VMBinding>(object: ObjectReference, ptr: ObjectReference) {
<<<<<<< HEAD
    VM::VMObjectModel::write_available_bits_word(object, ptr.to_address().as_usize() | FORWARDED as usize);
=======
    VM::VMObjectModel::write_available_bits_word(object, ptr.to_address() | FORWARDED);
>>>>>>> ee7ab348
}

pub fn is_forwarded<VM: VMBinding>(object: ObjectReference) -> bool {
    VM::VMObjectModel::read_available_byte(object) & FORWARDING_MASK == FORWARDED
}

pub fn is_forwarded_or_being_forwarded<VM: VMBinding>(object: ObjectReference) -> bool {
    VM::VMObjectModel::read_available_byte(object) & FORWARDING_MASK != 0
}

pub fn state_is_forwarded_or_being_forwarded(header: usize) -> bool {
    header as u8 & FORWARDING_MASK != 0
}

pub fn state_is_being_forwarded(header: usize) -> bool {
    header as u8 & FORWARDING_MASK == BEING_FORWARDED
}

pub fn clear_forwarding_bits<VM: VMBinding>(object: ObjectReference) {
    VM::VMObjectModel::write_available_byte(object, VM::VMObjectModel::read_available_byte(object) & !FORWARDING_MASK);
}

pub fn extract_forwarding_pointer(forwarding_word: usize) -> ObjectReference {
    unsafe { Address::from_usize(forwarding_word & (!(FORWARDING_MASK as usize))).to_object_reference() }
}<|MERGE_RESOLUTION|>--- conflicted
+++ resolved
@@ -45,20 +45,12 @@
 
 pub fn forward_object<VM: VMBinding>(object: ObjectReference, allocator: Allocator, tls: OpaquePointer) -> ObjectReference {
     let new_object = VM::VMObjectModel::copy(object, allocator, tls);
-<<<<<<< HEAD
-    VM::VMObjectModel::write_available_bits_word(object, new_object.to_address().as_usize() | FORWARDED as usize);
-=======
     VM::VMObjectModel::write_available_bits_word(object, new_object.to_address() | FORWARDED);
->>>>>>> ee7ab348
     new_object
 }
 
 pub fn set_forwarding_pointer<VM: VMBinding>(object: ObjectReference, ptr: ObjectReference) {
-<<<<<<< HEAD
-    VM::VMObjectModel::write_available_bits_word(object, ptr.to_address().as_usize() | FORWARDED as usize);
-=======
     VM::VMObjectModel::write_available_bits_word(object, ptr.to_address() | FORWARDED);
->>>>>>> ee7ab348
 }
 
 pub fn is_forwarded<VM: VMBinding>(object: ObjectReference) -> bool {
