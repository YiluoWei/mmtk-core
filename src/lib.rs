--- conflicted
+++ resolved
@@ -64,14 +64,8 @@
 }
 
 #[no_mangle]
-<<<<<<< HEAD
-pub extern fn alloc(size: usize, align: usize) -> ObjectReference {
+pub extern fn alloc(size: usize, align: usize, offset: usize) -> ObjectReference {
     let space: &mut Option<Space> = unsafe { &mut *IMMORTAL_SPACE.get() };
-=======
-pub extern fn alloc(size: usize, align: usize, offset: usize) -> ObjectReference {
-    println!("Allocating");
-    let mut space = IMMORTAL_SPACE.write().unwrap();
->>>>>>> 4db013ef
     let old_cursor = space.as_ref().unwrap().heap_cursor;
     let new_cursor = align_allocation(old_cursor + size, align, offset);
     if new_cursor > space.as_ref().unwrap().heap_end {
