use ::plan::{TraceLocal, TransitiveClosure};
use ::plan::trace::Trace;
use ::policy::space::Space;
use ::util::{Address, ObjectReference};
use ::util::queue::LocalQueue;
use ::vm::Scanning;
use ::vm::VMScanning;
use libc::c_void;
use super::ss;
use util::OpaquePointer;
<<<<<<< HEAD
use util::opaque_pointer::UNINITIALIZED_OPAQUE_POINTER;
=======
>>>>>>> c1d0d0c9
use plan::semispace::SemiSpace;

pub struct SSTraceLocal {
    tls: OpaquePointer,
    values: LocalQueue<'static, ObjectReference>,
    root_locations: LocalQueue<'static, Address>,
    plan: &'static SemiSpace
}

impl TransitiveClosure for SSTraceLocal {
    fn process_edge(&mut self, slot: Address) {
        trace!("process_edge({:?})", slot);
        let object: ObjectReference = unsafe { slot.load() };
        let new_object = self.trace_object(object);
        if self.overwrite_reference_during_trace() {
            unsafe { slot.store(new_object) };
        }
    }

    fn process_node(&mut self, object: ObjectReference) {
        trace!("process_node({:?})", object);
        self.values.enqueue(object);
    }
}

impl TraceLocal for SSTraceLocal {
    fn process_roots(&mut self) {
        loop {
            match self.root_locations.dequeue() {
                Some(slot) => {
                    self.process_root_edge(slot, true)
                }
                None => {
                    break;
                }
            }
        }
        debug_assert!(self.root_locations.is_empty());
    }

    fn process_root_edge(&mut self, slot: Address, untraced: bool) {
        trace!("process_root_edge({:?}, {:?})", slot, untraced);
        let object: ObjectReference = unsafe { slot.load() };
        let new_object = self.trace_object(object);
        if self.overwrite_reference_during_trace() {
            unsafe { slot.store(new_object) };
        }
    }

    fn trace_object(&mut self, object: ObjectReference) -> ObjectReference {
        trace!("trace_object({:?})", object.to_address());
        let tls = self.tls;
        let plan_unsync = unsafe { &*self.plan.unsync.get() };

        if object.is_null() {
            trace!("trace_object: object is null");
            return object;
        }
        if plan_unsync.copyspace0.in_space(object) {
            trace!("trace_object: object in copyspace0");
            return plan_unsync.copyspace0.trace_object(self, object, ss::ALLOC_SS, tls);
        }
        if plan_unsync.copyspace1.in_space(object) {
            trace!("trace_object: object in copyspace1");
            return plan_unsync.copyspace1.trace_object(self, object, ss::ALLOC_SS, tls);
        }
        if plan_unsync.versatile_space.in_space(object) {
            trace!("trace_object: object in versatile_space");
            return plan_unsync.versatile_space.trace_object(self, object);
        }
        if plan_unsync.vm_space.in_space(object) {
            trace!("trace_object: object in boot space");
            return plan_unsync.vm_space.trace_object(self, object);
        }
        if plan_unsync.los.in_space(object) {
            trace!("trace_object: object in los");
            return plan_unsync.los.trace_object(self, object);
        }

        panic!("No special case for space in trace_object");
    }

    fn complete_trace(&mut self) {
        let id = self.tls;

        self.process_roots();
        debug_assert!(self.root_locations.is_empty());
        loop {
            match self.values.dequeue() {
                Some(object) => {
                    VMScanning::scan_object(self, object, id);
                }
                None => {
                    break;
                }
            }
        }
        debug_assert!(self.root_locations.is_empty());
        debug_assert!(self.values.is_empty());
    }

    fn release(&mut self) {
        // Reset the local buffer (throwing away any local entries).
        self.root_locations.reset();
        self.values.reset();
    }

    fn process_interior_edge(&mut self, target: ObjectReference, slot: Address, root: bool) {
        let interior_ref: Address = unsafe { slot.load() };
        let offset = interior_ref - target.to_address();
        let new_target = self.trace_object(target);
        if self.overwrite_reference_during_trace() {
            unsafe { slot.store(new_target.to_address() + offset) };
        }
    }

    fn report_delayed_root_edge(&mut self, slot: Address) {
        trace!("report_delayed_root_edge {:?}", slot);
        self.root_locations.enqueue(slot);
    }

    fn will_not_move_in_current_collection(&self, obj: ObjectReference) -> bool {
        let unsync = unsafe { &(*self.plan.unsync.get()) };
        (unsync.hi && !unsync.copyspace0.in_space(obj)) ||
            (!unsync.hi && !unsync.copyspace1.in_space(obj))
    }

    fn is_live(&self, object: ObjectReference) -> bool {
        if object.is_null() {
            return false;
        }
        let unsync = unsafe { &(*self.plan.unsync.get()) };
        if unsync.copyspace0.in_space(object) {
            if unsync.hi {
                return unsync.copyspace0.is_live(object);
            } else {
                return true;
            }
        }
        if unsync.copyspace1.in_space(object) {
            if unsync.hi {
                return true;
            } else {
                return unsync.copyspace1.is_live(object);
            }
        }
        // FIXME is it actually alive?
        if unsync.versatile_space.in_space(object) {
            return true;
        }
        if unsync.vm_space.in_space(object) {
            return true;
        }
        if unsync.los.in_space(object) {
            return true;
        }
        panic!("Invalid space")
    }
}

impl SSTraceLocal {
    pub fn new(ss: &'static SemiSpace) -> Self {
        let ss_trace = ss.get_sstrace();
        SSTraceLocal {
<<<<<<< HEAD
            tls: UNINITIALIZED_OPAQUE_POINTER,
=======
            tls: OpaquePointer::UNINITIALIZED,
>>>>>>> c1d0d0c9
            values: ss_trace.values.spawn_local(),
            root_locations: ss_trace.root_locations.spawn_local(),
            plan: ss,
        }
    }

    pub fn init(&mut self, tls: OpaquePointer) {
        self.tls = tls;
    }

    pub fn is_empty(&self) -> bool {
        self.root_locations.is_empty() && self.values.is_empty()
    }
}<|MERGE_RESOLUTION|>--- conflicted
+++ resolved
@@ -8,10 +8,6 @@
 use libc::c_void;
 use super::ss;
 use util::OpaquePointer;
-<<<<<<< HEAD
-use util::opaque_pointer::UNINITIALIZED_OPAQUE_POINTER;
-=======
->>>>>>> c1d0d0c9
 use plan::semispace::SemiSpace;
 
 pub struct SSTraceLocal {
@@ -176,11 +172,7 @@
     pub fn new(ss: &'static SemiSpace) -> Self {
         let ss_trace = ss.get_sstrace();
         SSTraceLocal {
-<<<<<<< HEAD
-            tls: UNINITIALIZED_OPAQUE_POINTER,
-=======
             tls: OpaquePointer::UNINITIALIZED,
->>>>>>> c1d0d0c9
             values: ss_trace.values.spawn_local(),
             root_locations: ss_trace.root_locations.spawn_local(),
             plan: ss,
