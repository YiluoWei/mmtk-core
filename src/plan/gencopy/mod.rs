--- conflicted
+++ resolved
@@ -3,11 +3,8 @@
 pub(super) mod mutator;
 
 pub use self::global::GenCopy;
-<<<<<<< HEAD
-pub use self::global::SelectedPlan;
 
 pub const FULL_NURSERY_GC: bool = true;
 pub const NO_SLOW: bool = true;
-=======
-pub use self::global::GENCOPY_CONSTRAINTS;
->>>>>>> c442a933
+
+pub use self::global::GENCOPY_CONSTRAINTS;