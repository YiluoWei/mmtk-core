--- conflicted
+++ resolved
@@ -49,12 +49,7 @@
     gc_header_bits: 2,
     gc_header_words: 0,
     num_specialized_scans: 1,
-<<<<<<< HEAD
-    needs_write_barrier: true,
-    metadata_pages_per_chunk: 16,
-=======
     barrier: BarrierSelector::ObjectBarrier,
->>>>>>> a4110d91
     ..PlanConstraints::default()
 };
 
