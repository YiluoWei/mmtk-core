--- conflicted
+++ resolved
@@ -57,13 +57,8 @@
     };
 
     Mutator {
-<<<<<<< HEAD
-        allocators: Allocators::<VM>::new(mutator_tls, &mmtk.plan, &config.space_mapping),
+        allocators: Allocators::<VM>::new(mutator_tls, &*mmtk.plan, &config.space_mapping),
         barrier: box ObjectRememberingBarrier::<GenCopyNurseryProcessEdges<VM>, CopySpace<VM>>::new(
-=======
-        allocators: Allocators::<VM>::new(mutator_tls, &*mmtk.plan, &config.space_mapping),
-        barrier: box FieldRememberingBarrier::<GenCopyNurseryProcessEdges<VM>, CopySpace<VM>>::new(
->>>>>>> c442a933
             mmtk,
             &gencopy.nursery,
         ),
