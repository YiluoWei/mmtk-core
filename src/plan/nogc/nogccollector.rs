--- conflicted
+++ resolved
@@ -12,11 +12,7 @@
 
 use ::util::{Address, ObjectReference};
 use util::OpaquePointer;
-<<<<<<< HEAD
-use util::opaque_pointer::UNINITIALIZED_OPAQUE_POINTER;
 use plan::phase::PhaseManager;
-=======
->>>>>>> c1d0d0c9
 
 pub struct NoGCCollector {
     pub tls: OpaquePointer,
@@ -28,15 +24,9 @@
 }
 
 impl<'a> CollectorContext for NoGCCollector {
-<<<<<<< HEAD
     fn new(_: &'static SelectedPlan, _: &'static PhaseManager) -> Self {
         NoGCCollector {
-            tls: UNINITIALIZED_OPAQUE_POINTER,
-=======
-    fn new(_: &'static SelectedPlan) -> Self {
-        NoGCCollector {
             tls: OpaquePointer::UNINITIALIZED,
->>>>>>> c1d0d0c9
             trace: NoGCTraceLocal::new(),
 
             last_trigger_count: 0,
