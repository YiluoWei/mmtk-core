--- conflicted
+++ resolved
@@ -19,12 +19,9 @@
 pub mod scan_statics;
 pub mod scan_boot_image;
 pub mod active_plan;
-<<<<<<< HEAD
 pub mod heap_layout_constants;
 pub mod boot_image_size;
-=======
 pub mod scan_sanity;
->>>>>>> 5902cb48
 
 use ::util::address::Address;
 
