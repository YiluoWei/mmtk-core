--- conflicted
+++ resolved
@@ -3,18 +3,8 @@
 use ::util::OpaquePointer;
 use super::UPCALLS;
 use libc::c_void;
-<<<<<<< HEAD
+use vm::openjdk::OpenJDK;
 use std::sync::Mutex;
-
-pub struct VMActivePlan<> {}
-
-impl ActivePlan for VMActivePlan {
-    unsafe fn collector(tls: OpaquePointer) -> &'static mut <SelectedPlan as Plan>::CollectorT {
-        let c = ((*UPCALLS).active_collector)(tls);
-        assert!(c != 0 as *mut c_void);
-        unsafe { ::std::mem::transmute(c) }
-=======
-use vm::openjdk::OpenJDK;
 
 pub struct VMActivePlan<> {}
 
@@ -24,22 +14,18 @@
     }
 
     unsafe fn collector(tls: OpaquePointer) -> &'static mut <SelectedPlan<OpenJDK> as Plan<OpenJDK>>::CollectorT {
-        unimplemented!()
->>>>>>> ee7ab348
+        let c = ((*UPCALLS).active_collector)(tls);
+        assert!(c != 0 as *mut c_void);
+        unsafe { ::std::mem::transmute(c) }
     }
 
     unsafe fn is_mutator(tls: OpaquePointer) -> bool {
         ((*UPCALLS).is_mutator)(tls)
     }
 
-<<<<<<< HEAD
-    unsafe fn mutator(tls: OpaquePointer) -> &'static mut <SelectedPlan as Plan>::MutatorT {
+    unsafe fn mutator(tls: OpaquePointer) -> &'static mut <SelectedPlan<OpenJDK> as Plan<OpenJDK>>::MutatorT {
         let m = ((*UPCALLS).get_mmtk_mutator)(tls);
         ::std::mem::transmute(m)
-=======
-    unsafe fn mutator(tls: OpaquePointer) -> &'static mut <SelectedPlan<OpenJDK> as Plan<OpenJDK>>::MutatorT {
-        unimplemented!()
->>>>>>> ee7ab348
     }
 
     fn collector_count() -> usize {
@@ -52,17 +38,12 @@
         }
     }
 
-<<<<<<< HEAD
-    fn get_next_mutator() -> Option<&'static mut <SelectedPlan as Plan>::MutatorT> {
+    fn get_next_mutator() -> Option<&'static mut <SelectedPlan<OpenJDK> as Plan<OpenJDK>>::MutatorT> {
         let _guard = MUTATOR_ITERATOR_LOCK.lock().unwrap();
         unsafe {
             let c = ((*UPCALLS).get_next_mutator)();
             ::std::mem::transmute(c)
         }
-=======
-    fn get_next_mutator() -> Option<&'static mut <SelectedPlan<OpenJDK> as Plan<OpenJDK>>::MutatorT> {
-        unimplemented!()
->>>>>>> ee7ab348
     }
 }
 
