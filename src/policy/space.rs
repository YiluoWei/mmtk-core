use ::util::Address;
use ::util::ObjectReference;
use ::util::conversions::*;

use ::vm::{ActivePlan, VMActivePlan, Collection, VMCollection, ObjectModel, VMObjectModel};
use ::util::heap::{VMRequest, PageResource};
use ::util::heap::layout::vm_layout_constants::{HEAP_START, HEAP_END, AVAILABLE_BYTES, LOG_BYTES_IN_CHUNK};
use ::util::heap::layout::vm_layout_constants::{AVAILABLE_START, AVAILABLE_END};

use ::plan::Plan;
use ::plan::{Allocator, TransitiveClosure};

use std::sync::atomic::{AtomicUsize, Ordering};

use ::util::constants::LOG_BYTES_IN_MBYTE;
use ::util::conversions;
use ::util::heap::space_descriptor;
use ::util::OpaquePointer;

use std::fmt::Debug;

use libc::c_void;
use util::heap::layout::heap_layout::VMMap;
use util::heap::layout::heap_layout::Mmapper;
<<<<<<< HEAD
use util::heap::HeapMeta;
use util::heap::space_descriptor::{SpaceDescriptor, UNINITIALIZED_SPACE_DESCRIPTOR};
=======
use plan::selected_plan::SelectedPlan;
>>>>>>> 3149c86a

pub trait Space: Sized + Debug + 'static {
    type PR: PageResource<Space = Self>;

    fn init(&mut self, vm_map: &'static VMMap);

    fn acquire(&self, tls: OpaquePointer, pages: usize) -> Address {
        trace!("Space.acquire, tls={:?}", tls);
        // debug_assert!(tls != 0);
        let allow_poll = unsafe { VMActivePlan::is_mutator(tls) } && SelectedPlan::is_initialized();

        trace!("Reserving pages");
        let pr = self.common().pr.as_ref().unwrap();
        let pages_reserved = pr.reserve_pages(pages);
        trace!("Pages reserved");

        // FIXME: Possibly unnecessary borrow-checker fighting
        let me = unsafe { &*(self as *const Self) };

        trace!("Polling ..");

        if allow_poll && VMActivePlan::global().poll::<Self::PR>(false, me) {
            trace!("Collection required");
            pr.clear_request(pages_reserved);
            VMCollection::block_for_gc(tls);
            unsafe { Address::zero() }
        } else {
            trace!("Collection not required");
            let rtn = pr.get_new_pages(pages_reserved, pages, self.common().zeroed, tls);
            if rtn.is_zero() {
                if !allow_poll {
                    panic!("Physical allocation failed when polling not allowed!");
                }

                let gc_performed = VMActivePlan::global().poll::<Self::PR>(true, me);
                debug_assert!(gc_performed, "GC not performed when forced.");
                pr.clear_request(pages_reserved);
                VMCollection::block_for_gc(tls);
                unsafe { Address::zero() }
            } else {
                rtn
            }
        }
    }

    fn in_space(&self, object: ObjectReference) -> bool {
        let start = VMObjectModel::ref_to_address(object);
<<<<<<< HEAD
        if !self.common().descriptor.is_contiguous() {
=======
        if !space_descriptor::is_contiguous(self.common().descriptor) {
>>>>>>> 3149c86a
            self.common().vm_map().get_descriptor_for_address(start) == self.common().descriptor
        } else {
            start.as_usize() >= self.common().start.as_usize()
                && start.as_usize() < self.common().start.as_usize() + self.common().extent
        }
    }

    // UNSAFE: potential data race as this mutates 'common'
    unsafe fn grow_discontiguous_space(&self, chunks: usize) -> Address {
        // FIXME
        let new_head: Address = self.common().vm_map().allocate_contiguous_chunks(self.common().descriptor, chunks, self.common().head_discontiguous_region);
        if new_head.is_zero() {
            return unsafe{Address::zero()};
        }

        self.unsafe_common_mut().head_discontiguous_region = new_head;
        new_head
    }

    /**
     * This hook is called by page resources each time a space grows.  The space may
     * tap into the hook to monitor heap growth.  The call is made from within the
     * page resources' critical region, immediately before yielding the lock.
     *
     * @param start The start of the newly allocated space
     * @param bytes The size of the newly allocated space
     * @param new_chunk {@code true} if the new space encroached upon or started a new chunk or chunks.
     */
    fn grow_space(&self, start: Address, bytes: usize, new_chunk: bool) {}

    fn reserved_pages(&self) -> usize {
        self.common().pr.as_ref().unwrap().reserved_pages()
    }

    fn get_name(&self) -> &'static str {
        self.common().name
    }

    fn common(&self) -> &CommonSpace<Self::PR>;
    fn common_mut(&mut self) -> &mut CommonSpace<Self::PR> {
        // SAFE: Reference is exclusive
        unsafe {self.unsafe_common_mut()}
    }

    // UNSAFE: This get's a mutable reference from self
    // (i.e. make sure their are no concurrent accesses through self when calling this)_
    unsafe fn unsafe_common_mut(&self) -> &mut CommonSpace<Self::PR>;

    fn is_live(&self, object: ObjectReference) -> bool;
    fn is_movable(&self) -> bool;

    fn release_discontiguous_chunks(&mut self, chunk: Address) {
        debug_assert!(chunk == conversions::chunk_align(chunk, true));
        if chunk == self.common().head_discontiguous_region {
            self.common_mut().head_discontiguous_region = self.common().vm_map().get_next_contiguous_region(chunk);
        }
        self.common().vm_map().free_contiguous_chunks(chunk);
    }

    fn release_multiple_pages(&mut self, start: Address);

    unsafe fn release_all_chunks(&self) {
        self.common().vm_map().free_all_chunks(self.common().head_discontiguous_region);
        self.unsafe_common_mut().head_discontiguous_region = Address::zero();
    }

    fn print_vm_map(&self) {
        let common = self.common();
        print!("{} ", common.name);
        if common.immortal {
            print!("I");
        } else {
            print!(" ");
        }
        if common.movable {
            print!(" ");
        } else {
            print!("N");
        }
        print!(" ");
        if common.contiguous {
            print!("{}->{}", common.start, common.start+common.extent-1);
            match common.vmrequest {
                VMRequest::RequestExtent { extent, top } => {
                    print!(" E {}", extent);
                },
                VMRequest::RequestFraction {frac, top } => {
                    print!(" F {}", frac);
                },
                _ => {}
            }
        } else {
            let mut a = common.head_discontiguous_region;
            while !a.is_zero() {
                print!("{}->{}", a, a + self.common().vm_map().get_contiguous_region_size(a) - 1);
                a = self.common().vm_map().get_next_contiguous_region(a);
                if !a.is_zero() {
                    print!(" ");
                }
            }
        }
        println!();
    }
}

#[derive(Debug)]
pub struct CommonSpace<PR: PageResource> {
    pub name: &'static str,
    name_length: usize,
    pub descriptor: SpaceDescriptor,
    index: usize,
    pub vmrequest: VMRequest,

    immortal: bool,
    movable: bool,
    pub contiguous: bool,
    pub zeroed: bool,

    pub pr: Option<PR>,
    pub start: Address,
    pub extent: usize,
    pub head_discontiguous_region: Address,
<<<<<<< HEAD
=======

    pub vm_map: &'static VMMap,
    pub mmapper: &'static Mmapper
}
>>>>>>> 3149c86a

    pub vm_map: &'static VMMap,
    pub mmapper: &'static Mmapper
}

const DEBUG: bool = false;

impl<PR: PageResource> CommonSpace<PR> {
    pub fn new(name: &'static str, movable: bool, immortal: bool, zeroed: bool,
<<<<<<< HEAD
               vmrequest: VMRequest, vm_map: &'static VMMap, mmapper: &'static Mmapper, heap: &mut HeapMeta) -> Self {
=======
               vmrequest: VMRequest, vm_map: &'static VMMap, mmapper: &'static Mmapper) -> Self {
>>>>>>> 3149c86a
        let mut rtn = CommonSpace {
            name,
            name_length: name.len(),
            descriptor: UNINITIALIZED_SPACE_DESCRIPTOR,
            index: heap.new_space_index(),
            vmrequest,
            immortal,
            movable,
            contiguous: true,
            zeroed,
            pr: None,
            start: unsafe{Address::zero()},
            extent: 0,
            head_discontiguous_region: unsafe{Address::zero()},
            vm_map,
            mmapper,
        };

        if vmrequest.is_discontiguous() {
            rtn.contiguous = false;
            // FIXME
            rtn.descriptor = SpaceDescriptor::create_descriptor();
            // VM.memory.setHeapRange(index, HEAP_START, HEAP_END);
            return rtn;
        }

        let (extent, top) = match vmrequest {
            VMRequest::RequestFraction{frac, top: _top}                   => (get_frac_available(frac), _top),
            VMRequest::RequestExtent{extent: _extent, top: _top}          => (_extent, _top),
            VMRequest::RequestFixed{start: _, extent: _extent, top: _top} => (_extent, _top),
            _                                                             => unreachable!(),
        };

        if extent != raw_chunk_align(extent, false) {
            panic!("{} requested non-aligned extent: {} bytes", name, extent);
        }

        let start: Address;
        if let VMRequest::RequestFixed{start: _start, extent: _, top: _} = vmrequest {
            start = _start;
            if start.as_usize() != chunk_align(start, false).as_usize() {
                panic!("{} starting on non-aligned boundary: {} bytes", name, start.as_usize());
            }
        } else {
            // FIXME
            //if (HeapLayout.vmMap.isFinalized()) VM.assertions.fail("heap is narrowed after regionMap is finalized: " + name);
            start = heap.reserve(extent, top);
        }

        rtn.contiguous = true;
        rtn.start = start;
        rtn.extent = extent;
        // FIXME
        rtn.descriptor = SpaceDescriptor::create_descriptor_from_heap_range(start, start + extent);
        // VM.memory.setHeapRange(index, start, start.plus(extent));
        vm_map.insert(start, extent, rtn.descriptor);

        if DEBUG {
            println!("{} {} {} {}", name, start, start + extent, extent);
        }

        rtn
    }
<<<<<<< HEAD
=======

    pub fn vm_map(&self) -> &'static VMMap {
        self.vm_map
    }
}
>>>>>>> 3149c86a

    pub fn vm_map(&self) -> &'static VMMap {
        self.vm_map
    }
}

fn get_frac_available(frac: f32) -> usize {
    trace!("AVAILABLE_START={}", AVAILABLE_START);
    trace!("AVAILABLE_END={}", AVAILABLE_END);
    let bytes = (frac * AVAILABLE_BYTES as f32) as usize;
    trace!("bytes={}*{}={}", frac, AVAILABLE_BYTES, bytes);
    let mb = bytes >> LOG_BYTES_IN_MBYTE;
    let rtn = mb << LOG_BYTES_IN_MBYTE;
    trace!("rtn={}", rtn);
    let aligned_rtn = raw_chunk_align(rtn, false);
    trace!("aligned_rtn={}", aligned_rtn);
    aligned_rtn
}

pub fn required_chunks(pages: usize) -> usize {
    let extent = raw_chunk_align(pages_to_bytes(pages), false);
    extent >> LOG_BYTES_IN_CHUNK
}<|MERGE_RESOLUTION|>--- conflicted
+++ resolved
@@ -22,12 +22,9 @@
 use libc::c_void;
 use util::heap::layout::heap_layout::VMMap;
 use util::heap::layout::heap_layout::Mmapper;
-<<<<<<< HEAD
+use plan::selected_plan::SelectedPlan;
 use util::heap::HeapMeta;
 use util::heap::space_descriptor::{SpaceDescriptor, UNINITIALIZED_SPACE_DESCRIPTOR};
-=======
-use plan::selected_plan::SelectedPlan;
->>>>>>> 3149c86a
 
 pub trait Space: Sized + Debug + 'static {
     type PR: PageResource<Space = Self>;
@@ -37,7 +34,7 @@
     fn acquire(&self, tls: OpaquePointer, pages: usize) -> Address {
         trace!("Space.acquire, tls={:?}", tls);
         // debug_assert!(tls != 0);
-        let allow_poll = unsafe { VMActivePlan::is_mutator(tls) } && SelectedPlan::is_initialized();
+        let allow_poll = unsafe { VMActivePlan::is_mutator(tls) } && VMActivePlan::global().is_initialized();
 
         trace!("Reserving pages");
         let pr = self.common().pr.as_ref().unwrap();
@@ -75,11 +72,7 @@
 
     fn in_space(&self, object: ObjectReference) -> bool {
         let start = VMObjectModel::ref_to_address(object);
-<<<<<<< HEAD
         if !self.common().descriptor.is_contiguous() {
-=======
-        if !space_descriptor::is_contiguous(self.common().descriptor) {
->>>>>>> 3149c86a
             self.common().vm_map().get_descriptor_for_address(start) == self.common().descriptor
         } else {
             start.as_usize() >= self.common().start.as_usize()
@@ -202,27 +195,16 @@
     pub start: Address,
     pub extent: usize,
     pub head_discontiguous_region: Address,
-<<<<<<< HEAD
-=======
 
     pub vm_map: &'static VMMap,
     pub mmapper: &'static Mmapper
 }
->>>>>>> 3149c86a
-
-    pub vm_map: &'static VMMap,
-    pub mmapper: &'static Mmapper
-}
 
 const DEBUG: bool = false;
 
 impl<PR: PageResource> CommonSpace<PR> {
     pub fn new(name: &'static str, movable: bool, immortal: bool, zeroed: bool,
-<<<<<<< HEAD
                vmrequest: VMRequest, vm_map: &'static VMMap, mmapper: &'static Mmapper, heap: &mut HeapMeta) -> Self {
-=======
-               vmrequest: VMRequest, vm_map: &'static VMMap, mmapper: &'static Mmapper) -> Self {
->>>>>>> 3149c86a
         let mut rtn = CommonSpace {
             name,
             name_length: name.len(),
@@ -286,14 +268,6 @@
 
         rtn
     }
-<<<<<<< HEAD
-=======
-
-    pub fn vm_map(&self) -> &'static VMMap {
-        self.vm_map
-    }
-}
->>>>>>> 3149c86a
 
     pub fn vm_map(&self) -> &'static VMMap {
         self.vm_map
